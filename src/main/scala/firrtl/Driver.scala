--- conflicted
+++ resolved
@@ -170,32 +170,6 @@
         firrtlConfig.customTransforms
       )
 
-<<<<<<< HEAD
-      // Do emission
-      // Note: Single emission target assumption is baked in here
-      // Note: FirrtlExecutionSuccess emitted is only used if we're emitting the whole Circuit
-      val emittedRes = firrtlConfig.getOutputConfig(optionsManager) match {
-        case SingleFile(filename) =>
-          finalState.emittedCircuitOption match {
-            case Some(emitted: EmittedCircuit) =>
-              val outputFile = new java.io.PrintWriter(filename)
-              outputFile.write(emitted.value)
-              outputFile.close()
-              emitted.value
-            case _ => throwInternalError
-          }
-        case OneFilePerModule(dirName) =>
-          val emittedModules = finalState.emittedComponents collect { case x: EmittedModule => x }
-          if (emittedModules.isEmpty) throwInternalError // There should be something
-          emittedModules.foreach { module =>
-            val filename = optionsManager.getBuildFileName(firrtlConfig.outputSuffix, s"$dirName/${module.name}")
-            val outputFile = new java.io.PrintWriter(filename)
-            outputFile.write(module.value)
-            outputFile.close()
-          }
-          "" // Should we return something different here?
-      }
-=======
     // Do emission
     // Note: Single emission target assumption is baked in here
     // Note: FirrtlExecutionSuccess emitted is only used if we're emitting the whole Circuit
@@ -217,7 +191,6 @@
         }
         "" // Should we return something different here?
     }
->>>>>>> 13fc27f3
 
       FirrtlExecutionSuccess(firrtlConfig.compilerName, emittedRes)
     }
