--- conflicted
+++ resolved
@@ -1961,11 +1961,7 @@
    c
 
 ;============= DRIVER ======================================
-<<<<<<< HEAD
-public defn run-passes (c: Circuit, p: List<Char>, pathname:String) :
-=======
 public defn run-passes (c: Circuit, p: List<Char>,file:String) :
->>>>>>> 7617e339
    var c*:Circuit = c
    println("Compiling!")
    if PRINT-CIRCUITS : println("Original Circuit")
@@ -1978,25 +1974,6 @@
 
   ; Early passes:
   ;  If modules have a reset defined, must be an INPUT and UInt(1)
-<<<<<<< HEAD
-   if contains(p,'q') : do-stage("Temp Elimination", temp-elimination)
-   if contains(p,'a') : do-stage("Working IR", to-working-ir)
-   if contains(p,'b') : do-stage("Resolve Kinds", resolve-kinds)
-   if contains(p,'c') : do-stage("Make Explicit Reset", make-explicit-reset)
-   if contains(p,'e') : do-stage("Infer Types", infer-types)
-   if contains(p,'f') : do-stage("Resolve Genders", resolve-genders)
-   if contains(p,'g') : do-stage("Expand Accessors", expand-accessors)
-   if contains(p,'h') : do-stage("Lower To Ground", lower-to-ground)
-   if contains(p,'i') : do-stage("Expand Indexed Connects", expand-connect-indexed)
-   if contains(p,'p') : do-stage("Initialize Registers", initialize-registers)
-   if contains(p,'j') : do-stage("Expand Whens", expand-whens)
-   if contains(p,'k') : do-stage("Infer Widths", infer-widths)
-   if contains(p,'l') : do-stage("Inline Instances", inline-instances)
-   if contains(p,'m') : do-stage("Split Expressions", split-exp)
-   if contains(p,'n') : do-stage("Real IR", to-real-ir)
-   if contains(p,'o') : do-stage("To Flo", emit-flo{pathname,_})
-   println("Done!")
-=======
    if contains(p,'X') or contains(p,'a') : do-stage("Temp Elimination", temp-elimination)
    if contains(p,'X') or contains(p,'b') : do-stage("Working IR", to-working-ir)
    if contains(p,'X') or contains(p,'c') : do-stage("Resolve Kinds", resolve-kinds)
@@ -2014,12 +1991,4 @@
    if contains(p,'X') or contains(p,'o') : do-stage("Real IR", to-real-ir)
    if contains(p,'X') or contains(p,'F') : do-stage("To Flo", emit-flo{file,_})
 
-   println("Done!")
-
-
- ;;  println("Shim for Jonathan's Passes")
- ;;  c* = shim(c*)
- ;;  println("Inline Modules")
- ;;  c* = inline-modules(c*)
- ;  c*
->>>>>>> 7617e339
+   println("Done!")